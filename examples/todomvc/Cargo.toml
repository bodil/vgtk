[package]
name = "todomvc"
version = "0.1.0"
authors = ["Bodil Stokke <bodil@bodil.org>"]
edition = "2018"
license = "GPL-3.0+"

[dependencies]
vgtk = { path = "../../vgtk" }
<<<<<<< HEAD
strum = "0.18"
strum_macros = "0.20"
=======
strum = "0.20"
strum_macros = "0.18"
>>>>>>> b213d77a
pretty_env_logger = "0.4"
serde = "1.0"
serde_derive = "1.0"
serde_json = "1.0"
futures = "0.3"<|MERGE_RESOLUTION|>--- conflicted
+++ resolved
@@ -7,13 +7,8 @@
 
 [dependencies]
 vgtk = { path = "../../vgtk" }
-<<<<<<< HEAD
-strum = "0.18"
 strum_macros = "0.20"
-=======
 strum = "0.20"
-strum_macros = "0.18"
->>>>>>> b213d77a
 pretty_env_logger = "0.4"
 serde = "1.0"
 serde_derive = "1.0"
