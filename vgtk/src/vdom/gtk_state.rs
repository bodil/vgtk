use std::collections::{HashMap, HashSet};

use gio::{Action, ActionExt, ActionMapExt};
use glib::{prelude::*, Object, SignalHandlerId};
use gtk::{
    self, prelude::*, Application, ApplicationWindow, Bin, Box as GtkBox, Builder, Container,
<<<<<<< HEAD
    Dialog, Grid, GridExt, Menu, MenuButton, MenuItem, Notebook, ShortcutsWindow, Widget,
    Window, HeaderBar
=======
    Dialog, Grid, GridExt, HeaderBar, Menu, MenuButton, MenuItem, ShortcutsWindow, Widget, Window,
>>>>>>> b0f1641a
};

use super::State;
use crate::component::Component;
use crate::scope::Scope;
use crate::vnode::{VHandler, VNode, VObject, VProperty};

pub(crate) struct GtkState<Model: Component> {
    pub(crate) object: Object,
    handlers: HashMap<(&'static str, &'static str), SignalHandlerId>,
    children: Vec<State<Model>>,
}

fn build_obj<A: IsA<Object>, Model: Component>(spec: &VObject<Model>) -> A {
    let class = spec.object_type;
    let obj = if let Some(ref cons) = spec.constructor {
        cons()
    } else {
        let mut ui = String::new();
        ui += &format!("<interface><object class=\"{}\"", class);
        ui += "/></interface>";

        let builder = Builder::from_string(&ui);
        let objects = builder.get_objects();
        objects
            .last()
            .unwrap_or_else(|| panic!("unknown class {}", class))
            .clone()
    };
    obj.downcast::<A>()
        .unwrap_or_else(|_| panic!("build_obj: cannot cast {} to {}", class, A::static_type()))
}

// Gtk has many strange ways of adding children to a parent.
fn add_child<Model: Component>(
    parent: &Object,
    index: usize,
    total: usize,
    child_spec: &VNode<Model>,
    child: &Object,
) {
    if let Some(application) = parent.downcast_ref::<Application>() {
        if let Some(window) = child.downcast_ref::<Window>() {
            application.add_window(window);
        } else if let Some(action) = child.downcast_ref::<Action>() {
            application.add_action(action);
        } else {
            panic!(
                "Application's children must be Windows or Actions, but {} was found.",
                child.get_type()
            );
        }
    } else if let Some(button) = parent.downcast_ref::<MenuButton>() {
        // MenuButton: can only have a single child, either a `Menu` set with
        // `set_popup` or any other `Widget` set with `set_popover`.
        if total > 1 {
            panic!(
                "MenuButton can only have 1 child, but {} were found.",
                total,
            );
        }
        if let Some(menu) = child.downcast_ref::<Menu>() {
            button.set_popup(Some(menu));
        } else if let Some(widget) = child.downcast_ref::<Widget>() {
            button.set_popover(Some(widget));
        } else {
            panic!(
                "MenuButton's children must be Widgets, but {} was found.",
                child.get_type()
            );
        }
    } else if let Some(item) = parent.downcast_ref::<MenuItem>() {
        // MenuItem: single child, must be a `Menu`, set with `set_submenu`.
        if total > 1 {
            panic!("MenuItem can only have 1 child, but {} were found.", total);
        }
        if let Some(menu) = child.downcast_ref::<Menu>() {
            item.set_submenu(Some(menu));
        } else {
            panic!(
                "MenuItem can only take children of type Menu, but {} was found.",
                child.get_type()
            );
        }
    } else if let Some(dialog) = parent.downcast_ref::<Dialog>() {
        // Dialog: children must be added to the Dialog's content area through
        // get_content_area().
        if let Some(widget) = child.downcast_ref::<Widget>() {
            dialog.get_content_area().add(widget);
        } else {
            panic!(
                "Dialog's children must be Widgets, but {} was found.",
                child.get_type()
            );
        }
    } else if let Some(window) = parent.downcast_ref::<ApplicationWindow>() {
        // ApplicationWindow: takes any number of Actions, optionally one
        // ShortcutsWindow added with `set_help_overlay()`, and either 1 or 2
        // Widgets. If 1, it's the main widget. If 2, the first is added with
        // `set_titlebar()` and the second is the main widget.
        if let Some(action) = child.downcast_ref::<Action>() {
            window.add_action(action);
        } else if let Some(help_overlay) = child.downcast_ref::<ShortcutsWindow>() {
            window.set_help_overlay(Some(help_overlay));
        } else if let Some(widget) = child.downcast_ref::<Widget>() {
            match window.get_child() {
                None => window.add(widget),
                Some(ref titlebar) if window.get_titlebar().is_none() => {
                    window.remove(titlebar);
                    window.set_titlebar(Some(titlebar));
                    window.add(widget);
                }
                _ => panic!("ApplicationWindow can have at most two Widget children."),
            }
        } else {
            panic!(
                "ApplicationWindow's children must be Actions or Widgets, but {} was found.",
                child.get_type()
            );
        }
    } else if let Some(window) = parent.downcast_ref::<Window>() {
        // Window: takes only 1 or 2 Widgets. If 1 widget child, it's the
        // window's main widget. If 2, the first is the title bar and the second
        // is the main widget. More than 2 goes boom.
        if let Some(widget) = child.downcast_ref::<Widget>() {
            if total == 2 && index == 0 {
                window.set_titlebar(Some(widget));
            } else {
                window.add(widget);
            }
        } else {
            panic!(
                "Window's children must be Widgets, but {} was found.",
                child.get_type()
            );
        }
    } else if let Some(parent) = parent.downcast_ref::<Bin>() {
        // Bin: can only have a single child.
        if total > 1 {
            panic!("Bins can only have 1 child, but {} were found.", total);
        }
        if let Some(widget) = child.downcast_ref::<Widget>() {
            parent.add(widget);
        } else {
            panic!(
                "Bin's child must be a Widget, but {} was found.",
                child.get_type()
            );
        }
    } else if let Some(parent) = parent.downcast_ref::<GtkBox>() {
        // Box: added normally, except one widget can be added using
        // set_center_widget() if it has the center_widget=true child property
        // (which is faked in ext.rs). More than one child with this property is
        // undefined behaviour.
        if let Some(widget) = child.downcast_ref::<Widget>() {
            if child_spec.get_child_prop("center_widget").is_some() {
                parent.set_center_widget(Some(widget));
            } else {
                parent.add(widget);
            }
        } else {
            panic!(
                "Box's children must be Widgets, but {} was found.",
                child.get_type()
            );
        }
    } else if let Some(parent) = parent.downcast_ref::<HeaderBar>() {
        // HeaderBar: added normally, except one widget can be added using
        // set_custom_title if it has the custom_title=true child property
        // (which is faked in ext.rs). More than one child with this property is
        // undefined behaviour.
        if let Some(widget) = child.downcast_ref::<Widget>() {
            if child_spec.get_child_prop("custom_title").is_some() {
                parent.set_custom_title(Some(widget));
            } else {
                parent.add(widget);
            }
        } else {
            panic!(
                "HeaderBar's children must be Widgets, but {} was found.",
                child.get_type()
            );
        }
    } else if let Some(parent) = parent.downcast_ref::<Grid>() {
        if let Some(widget) = child.downcast_ref::<Widget>() {
            // by default we put widgets in the top left corner of the grid
            // with row and col span of 1; this would typically get overridden
            // via props but setting the default is important in order to avoid
            // making the user specify these for every single child widget
            parent.attach(widget, 0, 0, 1, 1);
        } else {
            panic!(
                "Grid's children must be Widgets, but {} was found.",
                child.get_type()
            );
        }
    } else if let Some(parent) = parent.downcast_ref::<Notebook>() {
        // Notebook: added normally, except one widget can be added using
        // set_action_widget if it has the action_widget_start or
        // action_widget_end child property (which are faked in ext.rs). More
        // than one child with each of these properties is undefined behaviour.
        if let Some(widget) = child.downcast_ref::<Widget>() {
            if child_spec.get_child_prop("action_widget_start").is_some() {
                parent.set_action_widget(widget, gtk::PackType::Start);
            } else if child_spec.get_child_prop("action_widget_end").is_some() {
                parent.set_action_widget(widget, gtk::PackType::End);
            } else {
                parent.add(widget);
            }
        } else {
            panic!(
                "Notebook's children must be Widgets, but {} was found.",
                child.get_type()
            );
        }
    } else if let Some(container) = parent.downcast_ref::<Container>() {
        if let Some(widget) = child.downcast_ref::<Widget>() {
            container.add(widget);
        } else {
            panic!(
                "Container's children must be Widgets, but {} was found.",
                child.get_type()
            );
        }
    } else {
        panic!("Don't know how to add children to a {}", parent.get_type());
    }
    // Apply child properties
    for prop in child_spec.get_child_props() {
        (prop.set)(child.upcast_ref(), Some(parent), true);
    }
}

fn remove_child(parent: &Object, child: &Object) {
    // There are also special cases for removing children.
    if let Some(application) = parent.downcast_ref::<Application>() {
        if let Some(window) = child.downcast_ref::<Window>() {
            application.remove_window(window);
        } else if let Some(action) = child.downcast_ref::<Action>() {
            application.remove_action(&action.get_name().expect("Action unexpectedly has no name"));
        } else {
            panic!(
                "Applications can only contain Windows, but was asked to remove a {}.",
                child.get_type()
            );
        }
    } else if let Some(container) = parent.downcast_ref::<Container>() {
        // For a Container and a Widget child, we should always be able to call
        // `Container::remove`.
        if let Some(child_widget) = child.downcast_ref::<Widget>() {
            container.remove(child_widget);
        } else {
            panic!(
                "Containers can only contain Widgets but was asked to remove a {}.",
                child.get_type()
            );
        }
    } else {
        panic!(
            "Don't know how to remove a child from a {}",
            parent.get_type()
        );
    }
}

impl<Model: 'static + Component> GtkState<Model> {
    // This function build the root object, but not its children. You must call
    // `build_children()` to finalise construction.
    pub(crate) fn build_root(
        vobj: &VObject<Model>,
        parent: Option<&Object>,
        scope: &Scope<Model>,
    ) -> Self {
        // Build this object
        let object: Object = build_obj(&vobj);

        // Apply properties
        for prop in &vobj.properties {
            (prop.set)(object.upcast_ref(), parent, true);
        }

        // Apply handlers
        let mut handlers = HashMap::new();
        for handler in &vobj.handlers {
            let handle = (handler.set)(object.upcast_ref(), scope);
            handlers.insert((handler.name, handler.id), handle);
        }

        GtkState {
            object: object.upcast(),
            handlers,
            children: Vec::new(),
        }
    }

    pub(crate) fn build_children(&mut self, vobj: &VObject<Model>, scope: &Scope<Model>) {
        let object = &self.object;
        // Build children
        let total_children = vobj.children.len();
        for (index, child_spec) in vobj.children.iter().enumerate() {
            let child = State::build(child_spec, Some(&object), &scope);
            let child_object = child.object().clone();
            add_child(&object, index, total_children, child_spec, &child_object);
            self.children.push(child);
        }

        // Show this object, if it's a widget
        if let Some(widget) = self.object.downcast_ref::<Widget>() {
            widget.show();
        }
    }

    pub(crate) fn build(
        vobj: &VObject<Model>,
        parent: Option<&Object>,
        scope: &Scope<Model>,
    ) -> Self {
        let mut state = Self::build_root(vobj, parent, scope);
        state.build_children(vobj, scope);
        state
    }

    pub(crate) fn patch(
        &mut self,
        vobj: &VObject<Model>,
        parent: Option<&Object>,
        scope: &Scope<Model>,
    ) -> bool {
        // Patch children
        let mut to_remove = None;
        let mut to_append = Vec::new();
        let mut reconstruct_from = None;
        for index in 0..(self.children.len().max(vobj.children.len())) {
            match (self.children.get_mut(index), vobj.children.get(index)) {
                (Some(State::Component(target)), Some(spec_item)) => {
                    match spec_item {
                        VNode::Object(_) => {
                            // Component has become a widget; reconstruct from here
                            reconstruct_from = Some(index);
                            break;
                        }
                        VNode::Component(ref spec) => {
                            if !target.patch(spec, Some(&self.object), scope) {
                                reconstruct_from = Some(index);
                                break;
                            }
                        }
                    }
                }
                (Some(State::Gtk(target)), Some(spec_item)) => {
                    match spec_item {
                        VNode::Object(ref spec) => {
                            if target.object.get_type() == spec.object_type {
                                // Objects have same type; patch down
                                target.patch(spec, Some(&self.object), scope);
                            } else {
                                // Objects are different, need to reconstruct everything from here
                                reconstruct_from = Some(index);
                                break;
                            }
                        }
                        VNode::Component(_) => {
                            // Gtk object has turned into a component; reconstruct from here
                            reconstruct_from = Some(index);
                            break;
                        }
                    }
                }
                (Some(_), None) => {
                    // Extraneous Gtk object; delete
                    if to_remove.is_none() {
                        to_remove = Some(index);
                    }
                    break;
                }
                (None, Some(spec)) => {
                    // New spec; construct
                    let state = State::build(spec, Some(&self.object), scope);
                    add_child(
                        &self.object,
                        index,
                        vobj.children.len(),
                        spec,
                        state.object(),
                    );
                    to_append.push(state);
                }
                (None, None) => break,
            }
        }
        if let Some(index) = reconstruct_from {
            // Remove all previous children from here onwards
            if self.object.is::<Window>() && index == 0 && self.children.len() == 2 {
                panic!("Can't remove a title bar widget from an existing Window!");
            }
            for child in self.children.drain(index..) {
                remove_child(&self.object, child.object());
                child.unmount();
            }
            // Rebuild children from new specs
            for (index, child_spec) in vobj.children.iter().enumerate().skip(index) {
                let state = State::build(child_spec, Some(&self.object), scope);
                add_child(
                    &self.object,
                    index,
                    vobj.children.len(),
                    child_spec,
                    state.object(),
                );
                if let Some(w) = state.widget() {
                    w.show()
                }
                self.children.push(state);
            }
        } else {
            // Remove children flagged as extraneous
            if let Some(remove_from) = to_remove {
                if self.object.is::<Window>() && remove_from == 1 && self.children.len() == 2 {
                    panic!("Can't remove a title bar widget from an existing Window!");
                }
                for child in self.children.drain(remove_from..) {
                    remove_child(&self.object, &child.object());
                    child.unmount();
                }
            }
            // Or append newly constructed children
            if self.object.is::<Window>() && !to_append.is_empty() && self.children.len() == 1 {
                panic!("Can't add a title bar widget to an existing Window!");
            }
            for child in to_append {
                if let Some(w) = child.widget() {
                    w.show()
                }
                self.children.push(child);
            }
        }

        // Patch properties
        self.patch_properties(&vobj.properties, parent);

        // Patch child properties
        self.patch_properties(&vobj.child_props, parent);

        // Patch handlers
        self.patch_handlers(&vobj.handlers, scope);

        true
    }

    fn patch_properties(&mut self, properties: &[VProperty], parent: Option<&Object>) {
        for prop in properties {
            (prop.set)(self.object.upcast_ref(), parent, false);
        }
    }

    fn patch_handlers(&mut self, handlers: &[VHandler<Model>], scope: &Scope<Model>) {
        // FIXME need to store and match IDs
        let mut seen = HashSet::new();
        let mut remove = Vec::new();
        for handler in handlers {
            let key = (handler.name, handler.id);
            seen.insert(key.to_owned());
            if let std::collections::hash_map::Entry::Vacant(entry) = self.handlers.entry(key) {
                let handle = (handler.set)(self.object.upcast_ref(), scope);
                entry.insert(handle);
            }
        }
        for key in self.handlers.keys() {
            if !seen.contains(key) {
                remove.push(key.to_owned());
            }
        }
        for key in remove {
            let obj: &Object = self.object.upcast_ref();
            obj.disconnect(self.handlers.remove(&key).unwrap());
        }
    }

    pub(crate) fn unmount(self) {
        for child in self.children {
            child.unmount();
        }
        if let Ok(widget) = self.object.downcast::<Widget>() {
            #[allow(unsafe_code)]
            unsafe {
                widget.destroy();
            }
        }
    }
}<|MERGE_RESOLUTION|>--- conflicted
+++ resolved
@@ -4,12 +4,8 @@
 use glib::{prelude::*, Object, SignalHandlerId};
 use gtk::{
     self, prelude::*, Application, ApplicationWindow, Bin, Box as GtkBox, Builder, Container,
-<<<<<<< HEAD
-    Dialog, Grid, GridExt, Menu, MenuButton, MenuItem, Notebook, ShortcutsWindow, Widget,
-    Window, HeaderBar
-=======
-    Dialog, Grid, GridExt, HeaderBar, Menu, MenuButton, MenuItem, ShortcutsWindow, Widget, Window,
->>>>>>> b0f1641a
+    Dialog, Grid, GridExt, HeaderBar, Menu, MenuButton, MenuItem, Notebook, ShortcutsWindow,
+    Widget, Window,
 };
 
 use super::State;
